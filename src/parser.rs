--- conflicted
+++ resolved
@@ -154,13 +154,7 @@
 
 pub fn parse_body(input: &[u8], header: Header) -> nom::IResult<&[u8], Body> {
     match header.r#type {
-<<<<<<< HEAD
-        PacketType::Authentication => {
-            alt((parse_authen_start, parse_authen_reply, parse_authen_cont))(input)
-        }
-=======
         PacketType::Authentication => alt((parse_authen_start, parse_authen_reply, parse_authen_cont))(input),
->>>>>>> b3c0ffdf
         _ => Err(nom::Err::Error(nom::error::Error::new(
             input,
             nom::error::ErrorKind::Fail,
